--- conflicted
+++ resolved
@@ -21,15 +21,10 @@
 
 import logging
 
-<<<<<<< HEAD
-from numina.recipes import Parameter, DataFrame, provides
-from numina.recipes import RecipeBase
-=======
 from numina.recipes import RecipeBase, Parameter, DataProductParameter
 from numina.recipes import provides, DataFrame
 from numina.recipes import RecipeBase, RecipeError
 
->>>>>>> 8b59dedf
 from emir.dataproducts import MasterBias, MasterDark 
 from emir.dataproducts import MasterIntensityFlat, MasterBadPixelMask
 from emir.dataproducts import SourcesCatalog, NonLinearityCalibration
@@ -118,15 +113,9 @@
     __requires__ = [
         DataProductParameter('master_bpm', MasterBadPixelMask, 
                   'Master bad pixel mask'),       
-<<<<<<< HEAD
-        Parameter('master_bias', MasterBias, 'Master bias image', optional=True),
-        Parameter('master_dark', MasterDark, 'Master dark image'),
-        Parameter('nonlinearity', NonLinearityCalibration([1.0, 0.0]), 
-=======
         DataProductParameter('master_bias', MasterBias, 'Master bias image', soft=True),
         DataProductParameter('master_dark', MasterDark, 'Master dark image'),
         DataProductParameter('nonlinearity', NonLinearityCalibration([1.0, 0.0]), 
->>>>>>> 8b59dedf
                   'Polynomial for non-linearity correction'),
         DataProductParameter('master_intensity_ff', MasterIntensityFlat, 
                   'Master intensity flatfield'),
