--- conflicted
+++ resolved
@@ -123,16 +123,10 @@
     __requires__ = [
         DataProductParameter('master_bpm', MasterBadPixelMask, 
                   'Master bad pixel mask'),       
-<<<<<<< HEAD
-        Parameter('master_bias', MasterBias, 'Master bias image', 
-                  optional=True),
-        Parameter('master_dark', MasterDark, 'Master dark image'),
-        Parameter('nonlinearity', NonLinearityCalibration([1.0, 0.0]), 
-=======
-        DataProductParameter('master_bias', MasterBias, 'Master bias image', soft=True),
+        DataProductParameter('master_bias', MasterBias, 'Master bias image', 
+					optional=True),
         DataProductParameter('master_dark', MasterDark, 'Master dark image'),
         DataProductParameter('nonlinearity', NonLinearityCalibration([1.0, 0.0]), 
->>>>>>> 8b59dedf
                   'Polynomial for non-linearity correction'),
         DataProductParameter('master_intensity_ff', MasterIntensityFlat, 
                   'Master intensity flatfield'),
