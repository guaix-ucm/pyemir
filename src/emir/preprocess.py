#
# Copyright 2008-2012 Universidad Complutense de Madrid
# 
# This file is part of PyEmir
# 
# PyEmir is free software: you can redistribute it and/or modify
# it under the terms of the GNU General Public License as published by
# the Free Software Foundation, either version 3 of the License, or
# (at your option) any later version.
# 
# PyEmir is distributed in the hope that it will be useful,
# but WITHOUT ANY WARRANTY; without even the implied warranty of
# MERCHANTABILITY or FITNESS FOR A PARTICULAR PURPOSE.  See the
# GNU General Public License for more details.
# 
# You should have received a copy of the GNU General Public License
# along with PyEmir.  If not, see <http://www.gnu.org/licenses/>.
# 

'''Preprocessing EMIR readout modes'''

from __future__ import division

import pyfits
import numpy
import math

from numina.array import ramp_array

def fits_wrapper(frame):
    if isinstance(frame, basestring):
        return pyfits.open(frame)
    elif isinstance(frame, pyfits.HDUList):
        return frame
    else:
        raise TypeError
        
    
def preprocess(frame):
    with fits_wrapper(frame) as hdu:
        header = hdu[0].header
        
        if header.get('READPROC'):
            return frame
        
        readmode = header.get('READMODE', "") == 'SINGLE'
        
        if readmode == 'SINGLE': 
            pass
        elif readmode == 'CDS':
            pass
        elif readmode == 'FOWLER':
            pass
        elif readmode == 'RAMP':
            pass
        else:
            raise ValueError

def preprocess_single(frame, saturation=65536, badpixels=None, blank=0):
    pass
    

def preprocess_cds(frame):
    
    samp1 = frame[0].data[..., 0]
    samp2 = frame[0].data[..., 1]
    final = samp2 - samp1
    frame[0].data = final
    frame[0].header['READPROC'] = True
    return frame

def preprocess_fowler(frame, saturation=65536, badpixels=None, blank=0):

    if frame[0].header['readmode'] != 'FOWLER':
        raise ValueError('Frame is not in Fowler mode')


    # We are assuming here that the 3rd axis is the number of frames
    shape = frame[0].shape
    # This construction could be handled inside loopover_fowler
    if badpixels is None:
        badpixels = numpy.zeros(shape[0:-1], dtype='>u1')
        
    hsize = shape[2] // 2
    if 2 * hsize != shape[2]:
        raise ValueError('Number of samples must be an even number')

    img, var, nmap, mask = loopover_fowler(frame[0].data, badpixels, saturation, hsize, blank=blank)

    frame[0].data = img
    frame[0].header['READPROC'] = True
    varhdu = pyfits.ImageHDU(var)
    varhdu.update_ext_name('Variance')
    frame.append(varhdu)
    nmap = pyfits.ImageHDU(nmap)
    nmap.update_ext_name('MAP')
    frame.append(nmap)
    nmask = pyfits.ImageHDU(mask)
    nmask.update_ext_name('MASK')
    frame.append(nmask)
    return frame

def axis_fowler(data, badpix, img, var, nmap, mask, hsize, saturation, blank=0):
    '''Apply Fowler processing to a series of data.'''
    MASK_SATURATION = 3 
    MASK_GOOD = 0
     
    if badpix[0] != MASK_GOOD:
        img[...] = blank
        var[...] = blank
        mask[...] = badpix[0]
    else:
        mm = numpy.asarray([(b - a) for a, b in zip(data[:hsize], data[hsize:]) if b < saturation and a < saturation])
        npix = len(mm)
        nmap[...] = npix
        if npix == 0:
            img[...] = blank
            var[...] = blank
            mask[...] = MASK_SATURATION
        elif npix == 1:
            img[...] = mm.mean()
            var[...] = blank
            mask[...] = MASK_GOOD
        else:
            img[...] = mm.mean()
            var[...] = mm.var() / npix
            mask[...] = MASK_GOOD


def loopover_fowler(data, badpixels, saturation, hsize, blank=0):
    '''Loop over the 3d array applying Fowler processing.'''
    imgfin = None
    varfin = None

#    imgfin = numpy.empty(badpixels.shape, dtype='>i2') # int16, bigendian
#    varfin = numpy.empty(badpixels.shape, dtype='>i2') # int16, bigendian

    nmask = numpy.empty(badpixels.shape, dtype='>u1') # uint8, bigendian
    npixmask = numpy.empty(badpixels.shape, dtype='>u1') # uint8, bigendian

    it = numpy.nditer([data, badpixels, imgfin, varfin, npixmask, nmask], 
                flags=['reduce_ok', 'external_loop',
                    'buffered', 'delay_bufalloc'],
                    op_flags=[['readonly'], ['readonly', 'no_broadcast'], 
                            ['readwrite', 'allocate'], 
                            ['readwrite', 'allocate'],
                            ['readwrite', 'allocate'],
                            ['readwrite', 'allocate'], 
                            ],
                    op_axes=[None,
                            [0,1,-1], 
                            [0,1,-1],
                            [0,1,-1], 
                            [0,1,-1], 
                            [0,1,-1]
                           ])
    for i in range(2, 6):
        it.operands[i][...] = 0
    it.reset()

    for x, badpix, img, var, nmap, mask in it:
        axis_fowler(x, badpix, img, var, nmap, mask, hsize, saturation, blank=blank)

    # Building final frame
    return tuple(it.operands[i] for i in range(2, 6))

def preprocess_ramp(frame, gain, ron, badpixels=None, saturation=60000, nsig=4.0, blank=0, dtype='float32'):

<<<<<<< HEAD
    if 'readproc' in frame[0].header and frame[0].header['readproc']:
=======
    if 'readproc' in frame[0].header:
>>>>>>> ae9baaef
        # Already processsed
        return frame

    if frame[0].header['readmode'].upper() != 'RAMP':
        raise ValueError('Frame is not in RAMP mode')

    elapsed = frame[0].header['exposed']
    nsamples = frame[0].header['readsamp']
 
    # time between samples
    dt = elapsed / (nsamples - 1)

    img, var, nmap, mask, crmask = ramp_array(frame[0].data, dt, gain, ron, 
        saturation=saturation, nsig=nsig, blank=blank, dtype=dtype)

    frame[0].data = img * elapsed
    frame[0].header.update('READPROC', True)
    varhdu = pyfits.ImageHDU(var * elapsed * elapsed)
    varhdu.update_ext_name('Variance')
    frame.append(varhdu)
    nmap = pyfits.ImageHDU(nmap)
    nmap.update_ext_name('MAP')
    frame.append(nmap)
    nmask = pyfits.ImageHDU(mask)
    nmask.update_ext_name('MASK')
    frame.append(nmask)
    crmaskhdu = pyfits.ImageHDU(crmask)
    crmaskhdu.update_ext_name('CRMASK')
    frame.append(crmaskhdu)
    return frame
<|MERGE_RESOLUTION|>--- conflicted
+++ resolved
@@ -166,11 +166,7 @@
 
 def preprocess_ramp(frame, gain, ron, badpixels=None, saturation=60000, nsig=4.0, blank=0, dtype='float32'):
 
-<<<<<<< HEAD
     if 'readproc' in frame[0].header and frame[0].header['readproc']:
-=======
-    if 'readproc' in frame[0].header:
->>>>>>> ae9baaef
         # Already processsed
         return frame
 
