--- conflicted
+++ resolved
@@ -21,17 +21,7 @@
 
 import logging
 
-<<<<<<< HEAD
-__version__ = '0.6.9'
-=======
-#from .simulator import EmirImageFactory as ImageFactory
-#from emir.simulator import Instrument
-
-#__all__ = ['Instrument', 'ImageFactory']
-
-__version__ = '0.6.10dev'
-
->>>>>>> 26c3a2c6
+__version__ = '0.6.10'
 
 # Top level NullHandler
 logging.getLogger("emir").addHandler(logging.NullHandler())
