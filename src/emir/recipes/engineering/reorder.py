#
# Copyright 2010-2012 Universidad Complutense de Madrid
# 
# This file is part of PyEmir
# 
# PyEmir is free software: you can redistribute it and/or modify
# it under the terms of the GNU General Public License as published by
# the Free Software Foundation, either version 3 of the License, or
# (at your option) any later version.
# 
# PyEmir is distributed in the hope that it will be useful,
# but WITHOUT ANY WARRANTY; without even the implied warranty of
# MERCHANTABILITY or FITNESS FOR A PARTICULAR PURPOSE.  See the
# GNU General Public License for more details.
# 
# You should have received a copy of the GNU General Public License
# along with PyEmir.  If not, see <http://www.gnu.org/licenses/>.
# 

'''Recipe for the reordering of frames.'''

import logging
from itertools import repeat, chain, izip
import os.path

import numpy # pylint: disable-msgs=E1101

<<<<<<< HEAD
from numina.recipes import RecipeBase
=======

import numina.qa
from numina.core import RecipeBase
>>>>>>> 6d644d29

from emir.instrument.detector import CHANNELS_2
from emir.dataproducts import create_result

_logger = logging.getLogger("numina.recipes.emir")

class Recipe(RecipeBase):
    '''Reordering Recipe.
    
    Recipe to reorder images created by the detector.
    '''
    
    def __init__(self, param, runinfo):
        super(Recipe, self).__init__(param, runinfo)
        
    def run(self, obsblock):

        f1 = lambda x: x
        f2 = lambda x: numpy.fliplr(numpy.transpose(x))
        f3 = lambda x: numpy.fliplr(numpy.flipud(x))
        f4 = lambda x: numpy.flipud(numpy.transpose(x))

        results = []
        
        for frame, _ in obsblock.frames:
            # Using numpy memmap instead of pyfits
            # Images are a in a format unrecognized by pyfits
            _logger.debug('processing %s', frame)
            f = numpy.memmap(frame, dtype='>u2', mode='r', offset=36 * 80) 
            try:                                
                f.shape = (1024, 4096)
                rr = numpy.zeros((2048, 2048), dtype='int16')
                cc = chain(repeat(f1, 8), repeat(f2, 8), repeat(f3, 8), repeat(f4, 8))
                for idx, (channel, conv) in enumerate(izip(CHANNELS_2, cc)):
                    rr[channel] = conv(f[:, idx::32])

                basename = os.path.basename(frame)
                primary_headers = {'FILENAME': basename}
                hdu = pyfits.PrimaryHDU(rr, header=primary_headers)
                hdu.scale('int16', '', bzero=32768)
                hdu.writeto(basename, clobber=True)
                
                results.append(DataFrame(frame=hdu))
            finally:
                del f
        
        return {'products': results}
                                                 

if __name__ == '__main__':
    import uuid
    import glob
    
    from numina.compatibility import json
    from numina.user import main
    from numina.jsonserializer import to_json

    logging.basicConfig(level=logging.DEBUG)
    _logger.setLevel(logging.DEBUG)
        
    pv = {'recipes': {'default': {'parameters': {
                                    'region': 'channel'
                                },
                     'run': {'repeat': 1,
                             },   
                        },                 
                      },                      
          'observing_block': {'instrument': 'emir',
                       'mode': 'detector_reorder',
                       'id': 1,
                       'result': {
                                  'images': [], 

                            },
                       },                     
    }
    os.chdir('/home/spr/Datos/emir/test6/data')
    
    pv['observing_block']['result']['images'] = glob.glob('*serie*.fits')
    #pv['observing_block']['result']['images'] = ['pozo_BG33_VR05_OFF11_serie.0054.fits']
    os.chdir('/home/spr/Datos/emir/test6')
    
    # Creating base directory for storing results
    uuidstr = str(uuid.uuid1()) 
    basedir = os.path.join(os.getcwd(), uuidstr)
    os.mkdir(basedir)
    
    ff = open('config.txt', 'w+')
    try:
        json.dump(pv, ff, default=to_json, encoding='utf-8', indent=2)
    finally:
        ff.close()

    main(['-d', '--basedir', basedir, '--datadir', 'data',
          '--run', 'config.txt'])<|MERGE_RESOLUTION|>--- conflicted
+++ resolved
@@ -25,16 +25,9 @@
 
 import numpy # pylint: disable-msgs=E1101
 
-<<<<<<< HEAD
-from numina.recipes import RecipeBase
-=======
-
-import numina.qa
 from numina.core import RecipeBase
->>>>>>> 6d644d29
 
 from emir.instrument.detector import CHANNELS_2
-from emir.dataproducts import create_result
 
 _logger = logging.getLogger("numina.recipes.emir")
 
