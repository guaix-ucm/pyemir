--- conflicted
+++ resolved
@@ -1,15 +1,21 @@
-<<<<<<< HEAD
+Version 0.7.1 (27 Nov 2013)
+----------------------------
+Bugfix:
+  * Add missing 'reqs' arguments in run method of recipes
+
+Changes:
+  * instrument/emir.yaml moved to drp.yaml
+
+Version 0.7.0 (28 Oct 2013)
+----------------------------
+Changes:
+  * Updates to work with numina 0.10
+
 Version 0.6.12 (05 Dec 2012)
 ----------------------------
 Bugfix:
   * yaml files in emir.instrument not installed.
     Added to MANIFEST.in
-=======
-Version 0.7.0 (28 Oct 2013)
-----------------------------
-Changes:
-  * Updates to work with numina 0.10
->>>>>>> dd388955
 
 Version 0.6.11 (05 Dec 2012)
 ----------------------------
