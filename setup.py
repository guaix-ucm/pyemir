--- conflicted
+++ resolved
@@ -28,12 +28,6 @@
           'emirdrp': ['drp.yaml'],
       },
       test_suite="emirdrp.tests",
-<<<<<<< HEAD
-      install_requires=['setuptools', 'numpy', 'scipy',
-                        'numina>=0.15', 'astropy>=1.1',
-                        'matplotlib', 'six', 'photutils>=0.2',
-                        'sep>0.5', 'scikit-image>=0.11', 'lmfit'],
-=======
       install_requires=[
           'setuptools>=36.2.1', 'numpy', 'scipy',
           'numina>=0.17', 'astropy>=2',
@@ -44,7 +38,6 @@
       extras_require={
         'tools':  ["PyQt5"],
       },
->>>>>>> 56506ac1
       zip_safe=False,
       entry_points={
           'numina.pipeline.1': [
@@ -90,19 +83,6 @@
               ],
       },
       classifiers=[
-<<<<<<< HEAD
-                   "Programming Language :: Python :: 2.7",
-                   "Programming Language :: Python :: 3.4",
-                   "Programming Language :: Python :: 3.5",
-                   "Programming Language :: Python :: 3.6",
-                   'Development Status :: 3 - Alpha',
-                   "Environment :: Other Environment",
-                   "Intended Audience :: Science/Research",
-                   "License :: OSI Approved :: GNU General Public License (GPL)",
-                   "Operating System :: OS Independent",
-                   "Topic :: Scientific/Engineering :: Astronomy",
-                   ],
-=======
           "Programming Language :: Python :: 2.7",
           "Programming Language :: Python :: 3.4",
           "Programming Language :: Python :: 3.5",
@@ -115,6 +95,5 @@
           "Operating System :: OS Independent",
           "Topic :: Scientific/Engineering :: Astronomy",
       ],
->>>>>>> 56506ac1
       long_description=open('README.rst').read()
       )