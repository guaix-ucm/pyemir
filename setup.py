--- conflicted
+++ resolved
@@ -1,6 +1,10 @@
 #!/usr/bin/env python
 
 from setuptools import setup, find_packages
+
+import emirdrp
+
+version = emirdrp.__version__
 
 
 setup(name='pyemir',
@@ -28,11 +32,7 @@
       test_suite="emirdrp.tests",
       install_requires=[
           'setuptools>=36.2.1', 'numpy', 'scipy',
-<<<<<<< HEAD
           'numina>=0.22', 'astropy>=2',
-=======
-          'numina>=0.21', 'astropy>=2',
->>>>>>> ee551f77
           'enum34;python_version<"3.4"',
           'matplotlib', 'six', 'photutils>=0.2',
           'sep>0.5', 'scikit-image>=0.11', 'scikit-learn>=0.19', 'lmfit'
