--- conflicted
+++ resolved
@@ -22,11 +22,7 @@
 from numina.core import Parameter
 from numina.core import DataFrameType
 from numina.core import Product, RecipeInput
-<<<<<<< HEAD
 from numina.core import define_requirements, define_result
-=======
-from numina.core import define_input, define_result
->>>>>>> b35583ef
 from numina.core.requirements import ObservationResultRequirement
 
 from emirdrp.core import RecipeResult
@@ -44,11 +40,7 @@
 from .shared import DirectImageCommon
 
 
-<<<<<<< HEAD
-class DitheredImageRecipeRequirements(RecipeInput):
-=======
 class DitheredImageRecipeInput(RecipeInput):
->>>>>>> b35583ef
     obresult = ObservationResultRequirement()
     master_bpm = MasterBadPixelMaskRequirement()
     master_bias = MasterBiasRequirement()
@@ -154,17 +146,11 @@
 
     """
 
-<<<<<<< HEAD
     def run(self, ri):
         # frame, catalog = self.process(ri, window=None, subpix=1,
         #                               stop_after=DirectImageCommon.FULLRED)
 
         frame, catalog = self.process(ri)
-=======
-    def run(self, recipe_input):
-        frame, catalog = self.process(recipe_input, window=None, subpix=1,
-                                      stop_after=DirectImageCommon.FULLRED)
->>>>>>> b35583ef
 
         result = self.create_result(frame=frame, catalog=catalog)
         return result