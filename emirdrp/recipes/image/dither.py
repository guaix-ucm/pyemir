#
# Copyright 2008-2015 Universidad Complutense de Madrid
#
# This file is part of PyEmir
#
# PyEmir is free software: you can redistribute it and/or modify
# it under the terms of the GNU General Public License as published by
# the Free Software Foundation, either version 3 of the License, or
# (at your option) any later version.
#
# PyEmir is distributed in the hope that it will be useful,
# but WITHOUT ANY WARRANTY; without even the implied warranty of
# MERCHANTABILITY or FITNESS FOR A PARTICULAR PURPOSE.  See the
# GNU General Public License for more details.
#
# You should have received a copy of the GNU General Public License
# along with PyEmir.  If not, see <http://www.gnu.org/licenses/>.
#

"""Recipe for the reduction of imaging mode observations."""
<<<<<<< HEAD

=======
>>>>>>> 72090672

from numina.core import Parameter
from numina.core import DataFrameType
from numina.core import Product, RecipeRequirements
from numina.core import define_requirements, define_result
from numina.core.requirements import ObservationResultRequirement

from emirdrp.core import RecipeResult
from emirdrp.requirements import MasterBiasRequirement
from emirdrp.requirements import MasterBadPixelMaskRequirement
from emirdrp.requirements import MasterDarkRequirement
from emirdrp.requirements import MasterIntensityFlatFieldRequirement
from emirdrp.requirements import Extinction_Requirement
from emirdrp.requirements import Offsets_Requirement
from emirdrp.requirements import Catalog_Requirement
from emirdrp.requirements import SkyImageSepTime_Requirement

from emirdrp.products import SourcesCatalog

from .shared import DirectImageCommon


class DitheredImageRecipeRequirements(RecipeRequirements):
    obresult = ObservationResultRequirement()
    master_bpm = MasterBadPixelMaskRequirement()
    master_bias = MasterBiasRequirement()
    master_dark = MasterDarkRequirement()
    master_flat = MasterIntensityFlatFieldRequirement()
    extinction = Extinction_Requirement()
    sources = Catalog_Requirement()
    offsets = Offsets_Requirement()

    iterations = Parameter(4, 'Iterations of the recipe')
    sky_images = Parameter(
        5, 'Images used to estimate the '
        'background before and after current image')
    sky_images_sep_time = SkyImageSepTime_Requirement()
    check_photometry_levels = Parameter(
        [0.5, 0.8], 'Levels to check the flux of the objects')
    check_photometry_actions = Parameter(
        ['warn', 'warn', 'default'], 'Actions to take on images')


class DitheredImageRecipeResult(RecipeResult):
    frame = Product(DataFrameType)
    catalog = Product(SourcesCatalog)


@define_requirements(DitheredImageRecipeRequirements)
@define_result(DitheredImageRecipeResult)
class DitheredImageRecipe(DirectImageCommon):

    """Recipe for the reduction of imaging mode observations.

    Recipe to reduce observations obtained in imaging mode, considering
    different possibilities depending on the size of the offsets
    between individual images.
    In particular, the following observing modes are considered: stare imaging,
    nodded beamswitched imaging, and dithered imaging.

    A critical piece of information here is a table that clearly specifies
    which images can be labeled as *science*, and which ones as *sky*.
    Note that some images are used both as *science* and *sky*
    (when the size of the targets is small compared to the offsets).

    **Observing modes:**

     * StareImage
     * Nodded/Beam-switched images
     * Dithered images


    **Inputs:**

     * Science frames + [Sky Frames]
     * Observing mode name: **stare image**, **nodded beamswitched image**,
       or **dithered imaging**
     * A table relating each science image with its sky image(s) (TBD if
       it's in the FITS header and/or in other format)
     * Offsets between them (Offsets must be integer)
     * Master Dark
     * Bad pixel mask (BPM)
     * Non-linearity correction polynomials
     * Master flat (twilight/dome flats)
     * Master background (thermal background, only in K band)
     * Exposure Time (must be the same in all the frames)
     * Airmass for each frame
     * Detector model (gain, RN, lecture mode)
     * Average extinction in the filter
     * Astrometric calibration (TBD)

    **Outputs:**

     * Image with three extensions: final image scaled to the individual
       exposure time, variance  and exposure time map OR number of images
       combined (TBD)

    **Procedure:**

    Images are corrected from dark, non-linearity and flat. Then, an iterative
    process starts:

     * Sky is computed from each frame, using the list of sky images of each
       science frame. The objects are avoided using a mask (from the second
       iteration on).

     * The relative offsets are the nominal from the telescope. From the second
       iteration on, we refine them using objects of appropriate brightness
       (not too bright, not to faint).

     * We combine the sky-subtracted images, output is: a new image, a variance
       image and a exposure map/number of images used map.

     * An object mask is generated.

     * We recompute the sky map, using the object mask as an additional input.
       From here we iterate (typically 4 times).

     * Finally, the images are corrected from atmospheric extinction and flux
       calibrated.

     * A preliminary astrometric calibration can always be used (using
       the central coordinates of the pointing and the plate scale
       in the detector).
       A better calibration might be computed using available stars (TBD).

    """
<<<<<<< HEAD
=======

>>>>>>> 72090672

    def run(self, ri):
        frame, catalog = self.process(ri, window=None, subpix=1,
                                      stop_after=DirectImageCommon.FULLRED)

        result = self.create_result(frame=frame, catalog=catalog)
        return result<|MERGE_RESOLUTION|>--- conflicted
+++ resolved
@@ -18,10 +18,6 @@
 #
 
 """Recipe for the reduction of imaging mode observations."""
-<<<<<<< HEAD
-
-=======
->>>>>>> 72090672
 
 from numina.core import Parameter
 from numina.core import DataFrameType
@@ -149,10 +145,6 @@
        A better calibration might be computed using available stars (TBD).
 
     """
-<<<<<<< HEAD
-=======
-
->>>>>>> 72090672
 
     def run(self, ri):
         frame, catalog = self.process(ri, window=None, subpix=1,
