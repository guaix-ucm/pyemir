--- conflicted
+++ resolved
@@ -21,11 +21,7 @@
 
 import logging
 
-<<<<<<< HEAD
-__version__ = '0.11'
-=======
 __version__ = '0.12'
->>>>>>> 19ed4db9
 
 
 # Top level NullHandler
