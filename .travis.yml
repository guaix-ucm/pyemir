language: python
sudo: false

env:
  global:
    - MPLBACKEND=TkAgg

matrix:
  include:
    - python: "2.7"
    - python: "3.5"
      env:  COVERAGE=true
    - python: "3.5"
    - python: "3.6"
    - python: "3.6"

cache: pip

install:
  - pip install "numpy>=1.16"
  - pip install numina
  - pip install "scikit-image>=0.12" scikit-learn photutils
  - pip install sep lmfit
  - pip install pytest
  - pip install pytest-benchmark pytest-cov
<<<<<<< HEAD
  - pip install numina
=======
>>>>>>> 1fd9f11e
  - if [[ $COVERAGE == true ]]; then pip install coveralls; fi
  - if [[ $COVERAGE == true ]]; then pip install codeclimate-test-reporter; fi


before_script:
  # https://docs.travis-ci.com/user/gui-and-headless-browsers/#Using-xvfb-to-Run-Tests-That-Require-a-GUI
  - "export DISPLAY=:99.0"
  - "sh -e /etc/init.d/xvfb start"
  - sleep 3 # give xvfb some time to start

script: 
  - py.test -s -v emirdrp
  - if [[ $COVERAGE == true ]]; then py.test emirdrp --cov=emirdrp; fi

after_success:
  - if [[ $COVERAGE == true ]]; then coveralls; fi
  - if [[ $COVERAGE == true ]]; then codeclimate-test-reporter; fi<|MERGE_RESOLUTION|>--- conflicted
+++ resolved
@@ -23,10 +23,6 @@
   - pip install sep lmfit
   - pip install pytest
   - pip install pytest-benchmark pytest-cov
-<<<<<<< HEAD
-  - pip install numina
-=======
->>>>>>> 1fd9f11e
   - if [[ $COVERAGE == true ]]; then pip install coveralls; fi
   - if [[ $COVERAGE == true ]]; then pip install codeclimate-test-reporter; fi
 
