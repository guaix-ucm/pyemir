#
# Copyright 2008-2012 Universidad Complutense de Madrid
# 
# This file is part of PyEmir
# 
# PyEmir is free software: you can redistribute it and/or modify
# it under the terms of the GNU General Public License as published by
# the Free Software Foundation, either version 3 of the License, or
# (at your option) any later version.
# 
# PyEmir is distributed in the hope that it will be useful,
# but WITHOUT ANY WARRANTY; without even the implied warranty of
# MERCHANTABILITY or FITNESS FOR A PARTICULAR PURPOSE.  See the
# GNU General Public License for more details.
# 
# You should have received a copy of the GNU General Public License
# along with PyEmir.  If not, see <http://www.gnu.org/licenses/>.
# 

'''The EMIR Data Reduction Pipeline'''

import logging

<<<<<<< HEAD
__version__ = '0.7.0'
=======
__version__ = '0.8.0dev'
>>>>>>> dd388955


# Top level NullHandler
logging.getLogger("emir").addHandler(logging.NullHandler())
<|MERGE_RESOLUTION|>--- conflicted
+++ resolved
@@ -21,11 +21,7 @@
 
 import logging
 
-<<<<<<< HEAD
-__version__ = '0.7.0'
-=======
-__version__ = '0.8.0dev'
->>>>>>> dd388955
+__version__ = '0.7.1'
 
 
 # Top level NullHandler
