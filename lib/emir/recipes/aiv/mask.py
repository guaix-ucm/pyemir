--- conflicted
+++ resolved
@@ -62,7 +62,6 @@
 
 GAUSS_FWHM_FACTOR = FWHM_G
 PIXSCALE = 18.0
-
 
 # returns y,x
 def compute_fwhm(img, center):
@@ -207,7 +206,6 @@
 
     return centers_r, compute_mask, status_array
 
-
 def pinhole_char(data, ncenters, box=4, recenter_pinhole=True, maxdist=10.0):
 
     ibox = (box, box)
@@ -476,6 +474,38 @@
     return mm0
 
 
+from numina.core import ObservationResult
+
+
+class TestPinholeRecipeInputBuilder(object):
+    '''Class to build TestPinholeRecipe inputs from the Observation
+        Results.
+
+       Fetches SKY calibration image from the archive
+
+
+    '''
+
+    def __init__(self, dal):
+        self.dal = dal
+        self.sky_image = None
+
+    def buildRecipeInput(self, obsres):
+
+        if self.sky_image is None:
+            print 'obtaining SKY image'
+            sky_cal_result = self.dal.getLastRecipeResult("EMIR", "EMIR", "IMAGE_SKY")
+            self.sky_image = sky_cal_result['elements']['skyframe']
+
+        obsres['master_sky'] = self.sky_image
+        newOR = ObservationResult()
+        newOR.frames = obsres['frames']
+        obsres['obresult'] = newOR
+        newRI = TestPinholeRecipeRequirements(**obsres)
+
+        return newRI
+
+
 class TestPinholeRecipe(EmirRecipe):
 
     # Recipe Requirements
@@ -508,54 +538,9 @@
     param_max_recenter_radius = Product(float)
     param_box_half_size = Product(float)
 
-<<<<<<< HEAD
-
-from numina.core import ObservationResult
-
-
-class TestPinholeRecipeInputBuilder(object):
-    '''Class to build TestPinholeRecipe inputs from the Observation
-        Results.
-
-       Fetches SKY calibration image from the archive
-
-
-    '''
-
-    def __init__(self, dal):
-        self.dal = dal
-        self.sky_image = None
-
-    def buildRecipeInput(self, obsres):
-
-        if self.sky_image is None:
-            print 'obtaining SKY image'
-            sky_cal_result = self.dal.getLastRecipeResult("EMIR", "EMIR", "IMAGE_SKY")
-            self.sky_image = sky_cal_result['elements']['skyframe']
-
-        obsres['master_sky'] = self.sky_image
-        newOR = ObservationResult()
-        newOR.frames = obsres['frames']
-        obsres['obresult'] = newOR
-        newRI = TestPinholeRecipeRequirements(**obsres)
-
-        return newRI
-
-
-@define_requirements(TestPinholeRecipeRequirements)
-@define_result(TestPinholeRecipeResult)
-class TestPinholeRecipe(BaseRecipe):
-
     InputBuilder = TestPinholeRecipeInputBuilder
 
-    def __init__(self):
-        super(TestPinholeRecipe, self).__init__(
-            author=_s_author,
-            version="0.1.0"
-        )
-
-=======
->>>>>>> ff265b16
+
     def run(self, rinput):
         _logger.info('starting processing for slit detection')
 
@@ -628,7 +613,7 @@
                                     positions=positions,
                                     positions_alt=positions_alt,
                                     filter=filtername,
-                                    DTU=[xdtu, ydtu, zdtu],
+                                    DTU=[xdtur, ydtur, zdtu],
                                     readmode=readmode,
                                     IPA=ipa,
                                     param_recenter=rinput.recenter,
