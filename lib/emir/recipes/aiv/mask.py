--- conflicted
+++ resolved
@@ -590,11 +590,7 @@
             _logger.info('XDTU_R=%6.2f YDTU_R=%6.2f', xdtur, ydtur)
             xfac = xdtur / PIXSCALE
             yfac = -ydtur / PIXSCALE
-<<<<<<< HEAD
-        
-=======
-
->>>>>>> a34476d7
+
             vec = numpy.array([yfac, xfac])
             _logger.info('shift is %s', vec)
             ncenters = rinput.pinhole_nominal_positions + vec
@@ -602,14 +598,9 @@
             _logger.info('using pinhole coordinates as they are')
             # Defined because we output them
             xdtur, ydtur = xdtu, ydtu
-<<<<<<< HEAD
-            ncenters = rinput.pinhole_nominal_positions        
-        
-=======
             ncenters = rinput.pinhole_nominal_positions
 
 
->>>>>>> a34476d7
         _logger.info('pinhole characterization')
         positions = pinhole_char(
             hdulist[0].data,
@@ -632,17 +623,11 @@
                                     positions=positions,
                                     positions_alt=positions_alt,
                                     filter=filtername,
-                                    DTU=[xdtur, ydtur, zdtu],
+                                    DTU=[xdtu, ydtu, zdtu],
                                     readmode=readmode,
                                     IPA=ipa,
                                     param_recenter=rinput.recenter,
                                     param_max_recenter_radius=rinput.max_recenter_radius,
                                     param_box_half_size=rinput.box_half_size
                                     )
-<<<<<<< HEAD
-        return result
-        
-        
-=======
-        return result
->>>>>>> a34476d7
+        return result      