--- conflicted
+++ resolved
@@ -1,18 +1,18 @@
 #
 # Copyright 2014 Universidad Complutense de Madrid
-#
+# 
 # This file is part of PyEmir
-#
+# 
 # PyEmir is free software: you can redistribute it and/or modify
 # it under the terms of the GNU General Public License as published by
 # the Free Software Foundation, either version 3 of the License, or
 # (at your option) any later version.
-#
+# 
 # PyEmir is distributed in the hope that it will be useful,
 # but WITHOUT ANY WARRANTY; without even the implied warranty of
 # MERCHANTABILITY or FITNESS FOR A PARTICULAR PURPOSE.  See the
 # GNU General Public License for more details.
-#
+# 
 # You should have received a copy of the GNU General Public License
 # along with PyEmir.  If not, see <http://www.gnu.org/licenses/>.
 #
@@ -46,6 +46,36 @@
 
 _s_author = "Sergio Pascual <sergiopr@fis.ucm.es>"
 
+
+class DitheredImageRecipeInputBuilder(object):
+    '''Class to build DitheredImageRecipe inputs from the Observation
+Results
+   
+    RecipeInputBuilder which fetches the pre-reduced images that will be
+combined
+   
+    '''
+
+    def __init__(self, dal):
+       self.dal = dal
+   
+    def buildRecipeInput (self, obsres):
+       
+       stareImages = []
+
+       stareImagesIds = obsres['stareImagesIds']._v 
+       for subresId in stareImagesIds:
+                subres = self.dal.getRecipeResult (subresId)
+                stareImages.append(subres['elements']['frame'])
+        
+       newOR = ObservationResult()
+       newOR.frames = stareImages
+       obsres['obresult'] = newOR
+       print 'Adding RI parameters ', obsres
+       newRI = DitheredImageARecipeRequirements(**obsres)
+
+       
+       return newRI
 
 def resize_hdul(hdul, newshape, region, extensions=None, window=None,
                 scale=1, fill=0.0, clobber=True, conserve=True):
@@ -85,45 +115,8 @@
     out = combine.mean(data, dtype='float32')
     return out
 
-<<<<<<< HEAD
-class DitheredImageRecipeInputBuilder:
-    '''Class to build DitheredImageRecipe inputs from the Observation
-Results
-   
-    RecipeInputBuilder which fetches the pre-reduced images that will be
-combined
-   
-    '''
-   
-    
-   
-    def __init__(self, dal):
-       self.dal = dal
-   
-    def buildRecipeInput (self, obsres):
-       
-       stareImages = []
 
-       stareImagesIds = obsres['stareImagesIds']._v 
-       for subresId in stareImagesIds:
-                subres = self.dal.getRecipeResult (subresId)
-                stareImages.append(subres['elements']['frame'])
-        
-       newOR = ObservationResult()
-       newOR.frames = stareImages
-       obsres['obresult'] = newOR
-       print 'Adding RI parameters ', obsres
-       newRI = DitheredImageARecipeRequirements(**obsres)
-
-       
-       return newRI
-
-            
-=======
-
->>>>>>> da0a48dc
 class DitheredImageARecipeRequirements(RecipeRequirements):
-    #stareImagesIds = DataProductRequirement(DataProduct, 'Stare images identifiers', optional=True)
     obresult = ObservationResultRequirement()
 
 
@@ -134,9 +127,9 @@
 @define_requirements(DitheredImageARecipeRequirements)
 @define_result(DitheredImageARecipeResult)
 class DitheredImageARecipe(BaseRecipe):
-    
+
     InputBuilder = DitheredImageRecipeInputBuilder
-    
+
     def __init__(self):
         super(DitheredImageARecipe, self).__init__(author=_s_author,
                                                    version="0.1.0")
@@ -176,4 +169,4 @@
 
         result = self.create_result(frame=hdulist)
 
-        return result+        return result
