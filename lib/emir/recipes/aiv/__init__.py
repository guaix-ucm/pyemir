#
# Copyright 2013-2014 Universidad Complutense de Madrid
# 
# This file is part of PyEmir
# 
# PyEmir is free software: you can redistribute it and/or modify
# it under the terms of the GNU General Public License as published by
# the Free Software Foundation, either version 3 of the License, or
# (at your option) any later version.
# 
# PyEmir is distributed in the hope that it will be useful,
# but WITHOUT ANY WARRANTY; without even the implied warranty of
# MERCHANTABILITY or FITNESS FOR A PARTICULAR PURPOSE.  See the
# GNU General Public License for more details.
# 
# You should have received a copy of the GNU General Public License
# along with PyEmir.  If not, see <http://www.gnu.org/licenses/>.
#

'''AIV Recipes for EMIR'''

import logging

import numpy
from astropy.io import fits
from scipy.stats import linregress
import matplotlib.pyplot as plt

from numina.core import RecipeError
from numina.core import BaseRecipe, RecipeRequirements, DataFrame
from numina.core import Requirement, Product, DataProductRequirement
from numina.core import define_requirements, define_result
from numina.core.requirements import ObservationResultRequirement

from numina.array.combine import median, mean
from numina import __version__
from numina.flow.processing import BiasCorrector, DarkCorrector
from numina.flow.processing import FlatFieldCorrector
from numina.flow import SerialFlow

from emir.core import RecipeResult
from emir.dataproducts import MasterBias, MasterDark, MasterBadPixelMask
from emir.dataproducts import FrameDataProduct, MasterIntensityFlat
from emir.dataproducts import DarkCurrentValue

_logger = logging.getLogger('numina.recipes.emir')

_s_author = "Sergio Pascual <sergiopr@fis.ucm.es>"
            
class DarkCurrentRecipeRequirements(RecipeRequirements):
    master_bias = DataProductRequirement(MasterBias, 'Master bias calibration', optional=True)

class DarkCurrentRecipeResult(RecipeResult):
    darkcurrent = Product(DarkCurrentValue)

@define_requirements(DarkCurrentRecipeRequirements)
@define_result(DarkCurrentRecipeResult)
class DarkCurrentRecipe(BaseRecipe):
    '''Recipe to process data taken in Dark Current image Mode.''' 

    taskidx = '2.1.03'
    taskname = 'Dark current (+contribution from instrument)'

    def __init__(self):
        super(DarkCurrentRecipe, self).__init__(author=_s_author, 
                    version="0.1.0")
        
    def run(self, obresult, reqs):
        _logger.info('starting dark current reduction')

        if reqs.master_bias is not None:
            _logger.debug("master bias=%s",reqs.master_bias)
            master_bias = fits.getdata(reqs.master_bias.filename)
            master_bias_base = master_bias
        else:
            master_bias_base = 0
            
        values_t = []
        values_d = []
        for frame in obresult.frames:
            with fits.open(frame.label) as hdulist:
                # FIXME: single images must be corrected to have an uniform 
                # exposure time
                texp = hdulist[0].header['exposed']
                corrected = hdulist[0].data - master_bias_base
                corrected_mean = corrected.mean()
                _logger.debug("%s mean=%f exposure=%8.2f", frame.label, corrected_mean, texp)
                values_t.append(texp)
                values_d.append(corrected_mean)

        values_t = numpy.array(values_t)
        values_d = numpy.array(values_d)
        slope, intercept, _r_value, _p_value, _std_err = linregress(values_t, values_d)
        fig = plt.figure()
        ax = fig.add_subplot(111)
        ax.set_xlabel('Exposure time')
        ax.set_ylabel('Dark current [ADU]')
        ax.plot(values_t, values_d, '-*')
        ax.plot(values_t, slope * values_t + intercept, 'r-')
        fig.savefig('dark-current.png')
        print('slope=', slope, 'intercept=', intercept)

        _logger.info('dark current reduction ended')
        result = DarkCurrentRecipeResult(darkcurrent=DarkCurrentValue())
        return result

class SimpleBiasRecipeRequirements(RecipeRequirements):
    obresult = ObservationResultRequirement()

class SimpleBiasRecipeResult(RecipeResult):
    biasframe = Product(MasterBias)

@define_requirements(SimpleBiasRecipeRequirements)
@define_result(SimpleBiasRecipeResult)
class SimpleBiasRecipe(BaseRecipe):
    '''    
    Recipe to process data taken in SimpleBias image Mode.

    Bias images only appear in Simple Readout mode.

    **Outputs:**

     * A combined bias frame, with variance extension.

    **Procedure:**
    
    The list of images can be readly processed by combining them 
    with a median algorithm.
    '''

    def __init__(self):
        super(SimpleBiasRecipe, self).__init__(author=_s_author, 
            version="0.1.0")

    def run(self, inputs):
        _logger.info('starting simple bias reduction')


        # On Pyhton >= 3.3 we can use ExitStack as context manager
        # for all the file openings
        cdata = []
        try:
            for frame in inputs.obresult.frames:
                cdata.append(frame.open())

            _logger.info('stacking %d images using median', len(cdata))
            
            data = median([d['primary'].data for d in cdata], dtype='float32')
            template_head = cdata[0]['PRIMARY'].header
            hdu = fits.PrimaryHDU(data[0], header=template_head)

        finally:
            for hdulist in cdata:
                hdulist.close()
            
        # update hdu header with
        # reduction keywords
        hdr = hdu.header

        hdr.update('IMGTYP', 'BIAS', 'Image type')
        hdr.update('NUMTYP', 'MASTER_BIAS', 'Data product type')
        hdr.update('NUMXVER', __version__, 'Numina package version')
        hdr.update('NUMRNAM', self.__class__.__name__, 'Numina recipe name')
        hdr.update('NUMRVER', self.__version__, 'Numina recipe version')

        exhdr = fits.Header()
        exhdr.update('extver', 1)
        varhdu = fits.ImageHDU(data[1], name='VARIANCE', header=exhdr)
        num = fits.ImageHDU(data[2], name='MAP')

        hdulist = fits.HDUList([hdu, varhdu, num])

        _logger.info('simple bias reduction ended')
 
        # qc is QC.UNKNOWN
        result = SimpleBiasRecipeResult(biasframe=DataFrame(hdulist))
        return result

def gather_info(hdulist):
    n_ext = len(hdulist)

    # READMODE is NUMERIC
    readmode = hdulist[0].header.get('READMODE', -1)
    readmods = hdulist[0].header.get('READMODS', 'undefined')
    bunit = hdulist[0].header.get('BUNIT', 'undefined')
    texp = hdulist[0].header.get('EXPTIME')
    adu_s = True
    if bunit:
        if bunit.lower() == 'adu':
            adu_s = False
        elif bunit.lower() == 'adu/s':
            adu_s = True
        else:
            _logger.warning('Unrecognized value for BUNIT %s', bunit)

    return {'n_ext': n_ext, 
            'readmode': readmode, 
            'readmods': readmods, 
            'adu_s': adu_s}


class TestBiasCorrectRecipeRequirements(RecipeRequirements):
    obresult = ObservationResultRequirement()
    master_bias = DataProductRequirement(MasterBias, 'Master bias calibration', optional=True)

class TestBiasCorrectRecipeResult(RecipeResult):
    frame = Product(FrameDataProduct)

@define_requirements(TestBiasCorrectRecipeRequirements)
@define_result(TestBiasCorrectRecipeResult)
class TestBiasCorrectRecipe(BaseRecipe):

    def __init__(self):
        super(TestBiasCorrectRecipe, self).__init__(author=_s_author, 
            version="0.1.0")

    def run(self, rinput):
        _logger.info('starting simple bias reduction')

        iinfo = []
        for frame in rinput.obresult.frames:
            with frame.open() as hdulist:
                iinfo.append(gather_info(hdulist))

        bias_info = {}

        if rinput.master_bias:
            with rinput.master_bias.open() as hdul:
                bias_info = gather_info(hdul)

        print(iinfo)
        print(bias_info)

        # SINGLE 0
        # CDS 1
        # FOWLER 2
        # RAMP 3
        # HDR_noseque $
        # BIAS 5

        for idx, ii in enumerate(iinfo):
<<<<<<< HEAD
            if not ii['readmode'] in [0, 5]:
=======
            if not ii['readmode'].lower() in [0, 5]:
>>>>>>> 3db52713
                # We have images in mode other than simple or bias BAD
                raise RecipeError('Image %d in inputs has READMODE %s' % (idx, ii['readmode']))
            #if not ii['readmode'].lower() in ['single', 'simple', 'bias']:
            #    # We have images in mode other than simple or bias BAD
            #    raise RecipeError('Image %d in inputs has READMODE %s', idx, ii.readmode)

        # Loading calibrations
        has_bias = False
        bias_corrector = None
        if rinput.master_bias:
            _logger.info('loading bias')
            has_bias = True
            with rinput.master_bias.open() as hdul:
                mbias = hdul[0].data.copy()
                bias_corrector = BiasCorrector(mbias)
        else:
            raise RecipeError("Bias required but not available")

        _logger.info('stacking %d images using median', len(cdata))
       
        cdata = []
        try:
            for frame in rinput.obresult.frames:
                hdulist = frame.open() # Check if I can return the same HDUList
                hdulist = bias_corrector(hdulist)
                cdata.append(hdulist)

            data = median([d['primary'].data for d in cdata], dtype='float32')
            hdu = fits.PrimaryHDU(data[0], header=cdata[0]['primary'].header)

        finally:
            for hdulist in cdata:
                hdulist.close()
            
        # Setup final header
        hdr = hdu.header
        hdr['NUMXVER'] = (__version__, 'Numina package version')
        hdr['NUMRNAM'] = (self.__class__.__name__, 'Numina recipe name')
        hdulist = fits.HDUList([hdu])

        result = TestBiasCorrectRecipeResult(frame=hdulist)
        return result

class TestDarkCorrectRecipeRequirements(RecipeRequirements):
    obresult = ObservationResultRequirement()
    master_bias = DataProductRequirement(MasterBias, 'Master bias calibration', optional=True)
    master_dark = DataProductRequirement(MasterDark, 'Master dark calibration')

class TestDarkCorrectRecipeResult(RecipeResult):
    frame = Product(FrameDataProduct)

@define_requirements(TestDarkCorrectRecipeRequirements)
@define_result(TestDarkCorrectRecipeResult)
class TestDarkCorrectRecipe(BaseRecipe):

    def __init__(self):
        super(TestDarkCorrectRecipe, self).__init__(author=_s_author, 
            version="0.1.0")

    def run(self, rinput):
        _logger.info('starting simple dark reduction')

        iinfo = []
        for frame in rinput.obresult.frames:
            with frame.open() as hdulist:
                iinfo.append(gather_info(hdulist))

        bias_info = {}
        dark_info = {}

        if rinput.master_bias:
            with rinput.master_bias.open() as hdul:
                bias_info = gather_info(hdul)

        with rinput.master_dark.open() as hdul:
            dark_info = gather_info(hdul)

        print('images:', iinfo)
        print('bias:', bias_info)
        print('dark:', dark_info)

        # Loading calibrations
        if rinput.master_bias:
            _logger.info('loading bias')
            with rinput.master_bias.open() as hdul:
                mbias = hdul[0].data
                bias_corrector = BiasCorrector(mbias)
        else:
            bias_corrector = IdNode()
            
        with rinput.master_dark.open() as mdark_hdul:
            _logger.info('loading dark')
            mdark = mdark_hdul[0].data
            dark_corrector = DarkCorrector(mdark)

        flow = SerialFlow([bias_corrector, dark_corrector])

        cdata = []
        try:
            for frame in rinput.obresult.frames:
                hdulist = frame.open() # Check if I can return the same HDUList
                hdulist = flow(hdulist)
                cdata.append(hdulist)

            data = median([d['primary'].data for d in cdata], dtype='float32')
            hdu = fits.PrimaryHDU(data[0], header=cdata[0]['primary'].header)

        finally:
            for hdulist in cdata:
                hdulist.close()
            
        hdr = hdu.header
        hdr['NUMXVER'] = (__version__, 'Numina package version')
        hdr['NUMRNAM'] = (self.__class__.__name__, 'Numina recipe name')
        hdulist = fits.HDUList([hdu])
        result = TestDarkCorrectRecipeResult(frame=hdulist)
        return result

class TestFlatCorrectRecipeRequirements(RecipeRequirements):
    obresult = ObservationResultRequirement()
    master_bias = DataProductRequirement(MasterBias, 'Master bias calibration', optional=True)
    master_dark = DataProductRequirement(MasterDark, 'Master dark calibration')
    master_intensity_flat = DataProductRequirement(MasterIntensityFlat, 'Master intensity flat calibration')

class TestFlatCorrectRecipeResult(RecipeResult):
    frame = Product(FrameDataProduct)

@define_requirements(TestFlatCorrectRecipeRequirements)
@define_result(TestFlatCorrectRecipeResult)
class TestFlatCorrectRecipe(BaseRecipe):

    def __init__(self):
        super(TestFlatCorrectRecipe, self).__init__(author=_s_author, 
            version="0.1.0")

    def run(self, rinput):
        _logger.info('starting simple flat reduction')

        # Loading calibrations
        if rinput.master_bias:
            _logger.info('loading bias')
            with rinput.master_bias.open() as hdul:
                mbias = hdul[0].data
                bias_corrector = BiasCorrector(mbias)
        else:
            bias_corrector = IdNode()
            
        with rinput.master_dark.open() as mdark_hdul:
            _logger.info('loading dark')
            mdark = mdark_hdul[0].data
            dark_corrector = DarkCorrector(mdark)

        with rinput.master_intensity_flat.open() as mflat_hdul:
            _logger.info('loading intensity flat')
            mflat = mflat_hdul[0].data
            flat_corrector = FlatFieldCorrector(mflat)

        flow = SerialFlow([bias_corrector, dark_corrector, flat_corrector])

        cdata = []
        try:
            for frame in rinput.obresult.frames:
                hdulist = frame.open()
                final = flow(hdulist)
                cdata.append(final)

            data = median([d['primary'].data for d in cdata], dtype='float32')
            hdu = fits.PrimaryHDU(data[0], header=cdata[0]['primary'].header)

        finally:
            for hdulist in cdata:
                hdulist.close()
            
        hdr = hdu.header
        hdr['NUMXVER'] = (__version__, 'Numina package version')
        hdr['NUMRNAM'] = (self.__class__.__name__, 'Numina recipe name')
        hdr['NUMRVER'] = (self.__version__, 'Numina recipe version')
        hdulist = fits.HDUList([hdu])
        result = TestFlatCorrectRecipeResult(frame=hdulist)

        return result

<|MERGE_RESOLUTION|>--- conflicted
+++ resolved
@@ -239,11 +239,7 @@
         # BIAS 5
 
         for idx, ii in enumerate(iinfo):
-<<<<<<< HEAD
-            if not ii['readmode'] in [0, 5]:
-=======
             if not ii['readmode'].lower() in [0, 5]:
->>>>>>> 3db52713
                 # We have images in mode other than simple or bias BAD
                 raise RecipeError('Image %d in inputs has READMODE %s' % (idx, ii['readmode']))
             #if not ii['readmode'].lower() in ['single', 'simple', 'bias']:
@@ -366,7 +362,7 @@
     obresult = ObservationResultRequirement()
     master_bias = DataProductRequirement(MasterBias, 'Master bias calibration', optional=True)
     master_dark = DataProductRequirement(MasterDark, 'Master dark calibration')
-    master_intensity_flat = DataProductRequirement(MasterIntensityFlat, 'Master intensity flat calibration')
+    master_flat = DataProductRequirement(MasterIntensityFlat, 'Master intensity flat calibration')
 
 class TestFlatCorrectRecipeResult(RecipeResult):
     frame = Product(FrameDataProduct)
@@ -396,7 +392,7 @@
             mdark = mdark_hdul[0].data
             dark_corrector = DarkCorrector(mdark)
 
-        with rinput.master_intensity_flat.open() as mflat_hdul:
+        with rinput.master_flat.open() as mflat_hdul:
             _logger.info('loading intensity flat')
             mflat = mflat_hdul[0].data
             flat_corrector = FlatFieldCorrector(mflat)
@@ -426,3 +422,69 @@
 
         return result
 
+
+class TestSkyCorrectRecipeRequirements(RecipeRequirements):
+    obresult = ObservationResultRequirement()
+    master_bias = DataProductRequirement(MasterBias, 'Master bias calibration', optional=True)
+    master_dark = DataProductRequirement(MasterDark, 'Master dark calibration')
+    master_flat = DataProductRequirement(MasterIntensityFlat, 'Master intensity flat calibration')
+    master_sky = DataProductRequirement(MasterIntensityFlat, 'Master Sky calibration')
+
+class TestSkyCorrectRecipeResult(RecipeResult):
+    frame = Product(FrameDataProduct)
+
+@define_requirements(TestSkyCorrectRecipeRequirements)
+@define_result(TestSkyCorrectRecipeResult)
+class TestSkyCorrectRecipe(BaseRecipe):
+
+    def __init__(self):
+        super(TestSkyCorrectRecipe, self).__init__(author=_s_author, 
+            version="0.1.0")
+
+    def run(self, rinput):
+        _logger.info('starting simple sky reduction')
+
+        # Loading calibrations
+        if rinput.master_bias:
+            _logger.info('loading bias')
+            with rinput.master_bias.open() as hdul:
+                mbias = hdul[0].data
+                bias_corrector = BiasCorrector(mbias)
+        else:
+            bias_corrector = IdNode()
+            
+        with rinput.master_dark.open() as mdark_hdul:
+            _logger.info('loading dark')
+            mdark = mdark_hdul[0].data
+            dark_corrector = DarkCorrector(mdark)
+
+        with rinput.master_flat.open() as mflat_hdul:
+            _logger.info('loading intensity flat')
+            mflat = mflat_hdul[0].data
+            flat_corrector = FlatFieldCorrector(mflat)
+
+        flow = SerialFlow([bias_corrector, dark_corrector, flat_corrector])
+
+        cdata = []
+        try:
+            for frame in rinput.obresult.frames:
+                hdulist = frame.open()
+                final = flow(hdulist)
+                cdata.append(final)
+
+            data = median([d['primary'].data for d in cdata], dtype='float32')
+            hdu = fits.PrimaryHDU(data[0], header=cdata[0]['primary'].header)
+
+        finally:
+            for hdulist in cdata:
+                hdulist.close()
+            
+        hdr = hdu.header
+        hdr['NUMXVER'] = (__version__, 'Numina package version')
+        hdr['NUMRNAM'] = (self.__class__.__name__, 'Numina recipe name')
+        hdr['NUMRVER'] = (self.__version__, 'Numina recipe version')
+        hdulist = fits.HDUList([hdu])
+        result = TestFlatCorrectRecipeResult(frame=hdulist)
+
+        return result
+
